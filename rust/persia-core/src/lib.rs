#![allow(clippy::needless_return)]

#[macro_use]
extern crate shadow_rs;

#[cfg(feature = "cuda")]
mod backward;
#[cfg(feature = "cuda")]
mod cuda;
mod data;
#[cfg(feature = "cuda")]
mod forward;
mod metrics;
mod nats;
mod optim;
mod rpc;
mod utils;

use crate::data::PyPersiaBatchData;
#[cfg(feature = "cuda")]
use crate::forward::{forward_directly, PythonTrainBatch};
use crate::optim::PyOptimizerBase;
use crate::rpc::PersiaRpcClient;

use std::path::PathBuf;
use std::sync::Arc;

use persia_libs::{
    anyhow::Result,
    color_eyre,
    once_cell::sync::OnceCell,
    parking_lot::RwLock,
    thiserror,
    tokio::{self, runtime::Runtime},
    tracing, tracing_subscriber,
};

use pyo3::exceptions::PyRuntimeError;
use pyo3::prelude::*;
use pyo3::types::PyBytes;
use pyo3::wrap_pyfunction;

use persia_common::PersiaBatchData;
use persia_embedding_config::{PersiaGlobalConfigError, PersiaReplicaInfo};
use persia_embedding_server::middleware_service::MiddlewareServerError;
use persia_speedy::Readable;
use persia_storage::{PersiaPath, PersiaPathImpl};

#[derive(thiserror::Error, Debug)]
pub enum PersiaError {
    #[error("Persia context NOT initialized")]
    NotInitializedError,
    #[error("Enter persia context multiple times")]
    MultipleContextError,
    #[error("Shutdown server failed: {0}")]
    ShutdownError(String),
    #[error("Server dump/load status error: {0}")]
    ServerStatusError(String),
    #[error("Global config error: {0}")]
    PersiaGlobalConfigError(#[from] PersiaGlobalConfigError),
    #[error("Server side error: {0}")]
    ServerSideError(#[from] MiddlewareServerError),
    #[error("Rpc error: {0}")]
    RpcError(#[from] persia_rpc::PersiaRpcError),
    #[error("Nats error: {0}")]
    NatsError(#[from] persia_nats_client::NatsError),
    #[error("Send sparse data to middleware server multi times")]
    MultipleSendError,
    #[error("Sparse data is null, please call batch.add_sparse first")]
    NullSparseDataError,
    #[error("Batch id is null, please call send_sparse_to_middleware first")]
    NullBatchIdError,
    #[error("Sparse optimizer not set yet")]
    NullOptimizerError,
    #[error("Data send failed")]
    SendDataError,
    #[error("Nats publisher not initialized")]
    NatsNotInitializedError,
    #[error("MasterDiscoveryService not initialized")]
    MasterDiscoveryServiceNotInitializedError,
    #[error("Master service empty")]
    MasterServiceEmpty,
    #[error("Storage visit error {0}")]
    StorageVisitError(String),
    #[error("Master discovery error: {0}")]
    MasterDiscoveryError(#[from] nats::master_discovery_service::Error),
    #[error("Dataflow error: {0}")]
    PersiaBatchFlowError(#[from] nats::persia_dataflow_service::Error),
}

impl PersiaError {
    pub fn to_py_runtime_err(&self) -> PyErr {
        PyRuntimeError::new_err(format!("{:?}", self))
    }
}

static PERSIA_COMMON_CONTEXT: OnceCell<Arc<PersiaCommonContext>> = OnceCell::new();

struct PersiaCommonContext {
    pub rpc_client: Arc<PersiaRpcClient>,
    pub nats_publisher: Arc<RwLock<Option<nats::PersiaBatchFlowNatsServicePublisherWrapper>>>,
    pub master_discovery_service: Arc<RwLock<Option<nats::MasterDiscoveryNatsServiceWrapper>>>,
    pub async_runtime: Arc<Runtime>,
}

impl PersiaCommonContext {
    pub fn get() -> Arc<Self> {
        PERSIA_COMMON_CONTEXT
            .get()
            .expect("not in persia context")
            .clone()
    }

    pub fn new(
        num_coroutines_worker: usize,
        replica_index: usize,
        replica_size: usize,
    ) -> Result<Arc<Self>, PersiaError> {
        if let Some(instance) = PERSIA_COMMON_CONTEXT.get() {
            return Ok(instance.clone());
        }
        let _ = PersiaReplicaInfo::set(replica_size, replica_index);
        let runtime = Arc::new(
            tokio::runtime::Builder::new_multi_thread()
                .enable_all()
                .worker_threads(num_coroutines_worker)
                .build()
                .unwrap(),
        );

        let rpc_client = Arc::new(PersiaRpcClient::new());

        let common_context = Self {
            rpc_client,
            nats_publisher: Arc::new(RwLock::new(None)),
            master_discovery_service: Arc::new(RwLock::new(None)),
            async_runtime: runtime,
        };

        let instance = Arc::new(common_context);
        let result = PERSIA_COMMON_CONTEXT.set(instance.clone());
        if result.is_err() {
            tracing::warn!("calling init persia common context multiple times");
        }

        Ok(instance)
    }

    pub fn register_optimizer(&self, opt: &PyOptimizerBase) -> Result<(), PersiaError> {
        self.async_runtime.block_on(
            self.nats_publisher
                .read()
                .as_ref()
                .ok_or_else(|| PersiaError::NatsNotInitializedError)?
                .register_optimizer(opt),
        )
    }

    pub fn init_rpc_client_with_addr(&self, addr: String) -> Result<(), PersiaError> {
        let _ = self.rpc_client.get_client_by_addr(&addr);
        Ok(())
    }
}

#[pyclass]
pub struct PyPersiaCommonContext {
    inner: Arc<PersiaCommonContext>,
}

#[pymethods]
impl PyPersiaCommonContext {
    #[new]
    pub fn new(
        num_coroutines_worker: usize,
        replica_index: usize,
        replica_size: usize,
    ) -> PyResult<Self> {
        let inner = PersiaCommonContext::new(num_coroutines_worker, replica_index, replica_size)
            .map_err(|e| e.to_py_runtime_err())?;
        Ok(Self { inner })
    }

    pub fn init_nats_publisher(&self, world_size: Option<usize>) -> PyResult<()> {
        if self.inner.nats_publisher.read().is_some() {
            return Ok(());
        }
        let instance = self
            .inner
            .async_runtime
            .block_on(nats::PersiaBatchFlowNatsServicePublisherWrapper::new(
                world_size,
            ))
            .map_err(|e| e.to_py_runtime_err())?;

        let mut nats_publisher = self.inner.nats_publisher.write();
        *nats_publisher = Some(instance);
        Ok(())
    }

    pub fn init_master_discovery_service(&self, master_addr: Option<String>) -> PyResult<()> {
        if self.inner.master_discovery_service.read().is_some() {
            return Ok(());
        }
        let replica_info = PersiaReplicaInfo::get().expect("not in persia context");
        if replica_info.is_master() && master_addr.is_none() {
            return Err(PersiaError::MasterServiceEmpty.to_py_runtime_err());
        }
<<<<<<< HEAD
        
        let _guard = self.inner.async_runtime.enter();
        let instance = nats::MasterDiscoveryNatsServiceWrapper::new(
            master_addr,
        );
=======
        let instance = nats::MasterDiscoveryNatsServiceWrapper::new(master_addr);
>>>>>>> 2b2f60e1
        let mut master_discovery_service = self.inner.master_discovery_service.write();
        *master_discovery_service = Some(instance);
        Ok(())
    }

    #[getter]
    pub fn master_addr(&self) -> PyResult<String> {
        self.inner
            .async_runtime
            .block_on(
                self.inner
                    .master_discovery_service
                    .read()
                    .as_ref()
                    .ok_or_else(|| PersiaError::MasterDiscoveryServiceNotInitializedError)
                    .map_err(|e| e.to_py_runtime_err())?
                    .get_master_addr(),
            )
            .map_err(|e| e.to_py_runtime_err())
    }

    pub fn init_rpc_client_with_addr(&self, middleware_addr: String) -> PyResult<()> {
        self.inner
            .init_rpc_client_with_addr(middleware_addr)
            .map_err(|e| e.to_py_runtime_err())
    }

    pub fn wait_servers_ready(&self) -> PyResult<String> {
        self.inner
            .async_runtime
            .block_on(
                self.inner
                    .nats_publisher
                    .read()
                    .as_ref()
                    .ok_or_else(|| PersiaError::NatsNotInitializedError)
                    .map_err(|e| e.to_py_runtime_err())?
                    .wait_servers_ready(),
            )
            .map_err(|e| e.to_py_runtime_err())
    }

    pub fn get_embedding_size(&self) -> PyResult<Vec<usize>> {
        self.inner
            .async_runtime
            .block_on(self.inner.rpc_client.get_embedding_size())
            .map_err(|e| e.to_py_runtime_err())
    }

    pub fn clear_embeddings(&self) -> PyResult<()> {
        self.inner
            .async_runtime
            .block_on(self.inner.rpc_client.clear_embeddings())
            .map_err(|e| e.to_py_runtime_err())
    }

    pub fn dump(&self, dst_dir: String) -> PyResult<()> {
        self.inner
            .async_runtime
            .block_on(self.inner.rpc_client.dump(dst_dir))
            .map_err(|e| e.to_py_runtime_err())
    }

    pub fn load(&self, src_dir: String) -> PyResult<()> {
        self.inner
            .async_runtime
            .block_on(self.inner.rpc_client.load(src_dir))
            .map_err(|e| e.to_py_runtime_err())
    }

    pub fn wait_for_serving(&self) -> PyResult<()> {
        self.inner
            .async_runtime
            .block_on(self.inner.rpc_client.wait_for_serving())
            .map_err(|e| e.to_py_runtime_err())
    }

    pub fn wait_for_emb_loading(&self) -> PyResult<()> {
        self.inner
            .async_runtime
            .block_on(self.inner.rpc_client.wait_for_emb_loading())
            .map_err(|e| e.to_py_runtime_err())
    }

    pub fn wait_for_emb_dumping(&self) -> PyResult<()> {
        self.inner
            .async_runtime
            .block_on(self.inner.rpc_client.wait_for_emb_dumping())
            .map_err(|e| e.to_py_runtime_err())
    }

    pub fn shutdown_servers(&self) -> PyResult<()> {
        self.inner
            .async_runtime
            .block_on(self.inner.rpc_client.shutdown())
            .map_err(|e| e.to_py_runtime_err())
    }

    pub fn send_sparse_to_middleware(&self, batch: &mut PyPersiaBatchData) -> PyResult<()> {
        self.inner
            .async_runtime
            .block_on(
                self.inner
                    .nats_publisher
                    .read()
                    .as_ref()
                    .ok_or_else(|| PersiaError::NatsNotInitializedError)
                    .map_err(|e| e.to_py_runtime_err())?
                    .send_sparse_to_middleware(batch),
            )
            .map_err(|e| e.to_py_runtime_err())
    }

    pub fn send_dense_to_trainer(&self, batch: &PyPersiaBatchData) -> PyResult<()> {
        self.inner
            .async_runtime
            .block_on(
                self.inner
                    .nats_publisher
                    .read()
                    .as_ref()
                    .ok_or_else(|| PersiaError::NatsNotInitializedError)
                    .map_err(|e| e.to_py_runtime_err())?
                    .send_dense_to_trainer(batch),
            )
            .map_err(|e| e.to_py_runtime_err())
    }

    pub fn configure_embedding_servers(
        &self,
        initialize_lower: f32,
        initialize_upper: f32,
        admit_probability: f32,
        enable_weight_bound: bool,
        weight_bound: f32,
    ) -> PyResult<()> {
        self.inner
            .async_runtime
            .block_on(
                self.inner
                    .nats_publisher
                    .read()
                    .as_ref()
                    .ok_or_else(|| PersiaError::NatsNotInitializedError)
                    .map_err(|e| e.to_py_runtime_err())?
                    .configure_embedding_servers(
                        initialize_lower,
                        initialize_upper,
                        admit_probability,
                        enable_weight_bound,
                        weight_bound,
                    ),
            )
            .map_err(|e| e.to_py_runtime_err())
    }

    #[cfg(feature = "cuda")]
    pub fn get_embedding_from_data(
        &self,
        batch: &mut PyPersiaBatchData,
        device_id: i32,
    ) -> PyResult<PythonTrainBatch> {
        let batch = std::mem::replace(&mut batch.inner, PersiaBatchData::default());
        forward_directly(batch, device_id)
    }

    #[cfg(feature = "cuda")]
    pub fn get_embedding_from_bytes(
        &self,
        batch: &PyBytes,
        device_id: i32,
    ) -> PyResult<PythonTrainBatch> {
        let batch: PersiaBatchData = PersiaBatchData::read_from_buffer(batch.as_bytes()).unwrap();
        forward_directly(batch, device_id)
    }

    pub fn read_from_file<'a>(&self, file_path: String, py: Python<'a>) -> PyResult<&'a PyBytes> {
        let file_path = PersiaPath::from_string(file_path);
        let content = file_path
            .read_to_end()
            .map_err(|e| PersiaError::StorageVisitError(format!("{:?}", &e)).to_py_runtime_err())?;

        Ok(PyBytes::new(py, content.as_slice()))
    }

    pub fn dump_to_file(
        &self,
        content: &PyBytes,
        file_dir: String,
        file_name: String,
    ) -> PyResult<()> {
        let file_dir = PathBuf::from(file_dir);
        let file_name = PathBuf::from(file_name);
        let file_path = PersiaPath::from_vec(vec![&file_dir, &file_name]);
        let content = content.as_bytes().to_vec();
        file_path
            .write_all(content)
            .map_err(|e| PersiaError::StorageVisitError(format!("{:?}", &e)).to_py_runtime_err())
    }
}

#[pyfunction]
pub fn is_cuda_feature_available() -> bool {
    if cfg!(feature = "cuda") {
        true
    } else {
        false
    }
}

#[pymodule]
fn persia_core(py: Python, m: &PyModule) -> PyResult<()> {
    tracing_subscriber::fmt()
        .with_env_filter(tracing_subscriber::EnvFilter::from_env("LOG_LEVEL"))
        .init();
    color_eyre::install().unwrap();

    if std::env::var("HTTP_PROXY").is_ok() || std::env::var("http_proxy").is_ok() {
        tracing::warn!("http_proxy environment is set, this is generally not what we want, please double check");
    }

    m.add_class::<PyPersiaCommonContext>()?;

    data::init_module(m, py)?;
    utils::init_module(m, py)?;
    optim::init_module(m, py)?;
    nats::init_module(m, py)?;
    m.add_function(wrap_pyfunction!(is_cuda_feature_available, m)?)?;

    #[cfg(feature = "cuda")]
    {
        forward::init_module(m, py)?;
        backward::init_module(m, py)?;
    }

    shadow!(build);
    eprintln!("project_name: {}", build::PROJECT_NAME);
    eprintln!("is_debug: {}", shadow_rs::is_debug());
    eprintln!("version: {}", build::version());
    eprintln!("tag: {}", build::TAG);
    eprintln!("commit_hash: {}", build::COMMIT_HASH);
    eprintln!("commit_date: {}", build::COMMIT_DATE);
    eprintln!("build_os: {}", build::BUILD_OS);
    eprintln!("rust_version: {}", build::RUST_VERSION);
    eprintln!("build_time: {}", build::BUILD_TIME);

    Ok(())
}<|MERGE_RESOLUTION|>--- conflicted
+++ resolved
@@ -205,15 +205,11 @@
         if replica_info.is_master() && master_addr.is_none() {
             return Err(PersiaError::MasterServiceEmpty.to_py_runtime_err());
         }
-<<<<<<< HEAD
         
         let _guard = self.inner.async_runtime.enter();
         let instance = nats::MasterDiscoveryNatsServiceWrapper::new(
             master_addr,
         );
-=======
-        let instance = nats::MasterDiscoveryNatsServiceWrapper::new(master_addr);
->>>>>>> 2b2f60e1
         let mut master_discovery_service = self.inner.master_discovery_service.write();
         *master_discovery_service = Some(instance);
         Ok(())
